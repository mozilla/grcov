--- conflicted
+++ resolved
@@ -365,12 +365,7 @@
     output: &Path,
     rel_path: &Path,
     global: Arc<Mutex<HtmlGlobalStats>>,
-<<<<<<< HEAD
-    branch_enabled: bool,
-    precision: usize,
     abs_link_prefix: &Option<String>,
-=======
->>>>>>> b8e7bd07
 ) {
     if !rel_path.is_relative() {
         return;
@@ -474,12 +469,7 @@
     global: Arc<Mutex<HtmlGlobalStats>>,
     output: &Path,
     conf: Config,
-<<<<<<< HEAD
-    branch_enabled: bool,
-    precision: usize,
     abs_link_prefix: &Option<String>,
-=======
->>>>>>> b8e7bd07
 ) {
     while let Ok(job) = receiver.recv() {
         if job.is_none() {
@@ -494,12 +484,7 @@
             output,
             &job.rel_path,
             global.clone(),
-<<<<<<< HEAD
-            branch_enabled,
-            precision,
             abs_link_prefix,
-=======
->>>>>>> b8e7bd07
         );
     }
 }
