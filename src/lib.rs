--- conflicted
+++ resolved
@@ -6,12 +6,9 @@
 #[macro_use]
 extern crate fomat_macros;
 extern crate globset;
-<<<<<<< HEAD
 extern crate rustc_hash;
-=======
 #[macro_use]
 extern crate log;
->>>>>>> cc1b62ce
 extern crate semver;
 extern crate smallvec;
 extern crate tempfile;
