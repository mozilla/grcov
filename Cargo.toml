[package]
name = "grcov"
version = "0.8.1"
authors = ["Marco Castelluccio <mcastelluccio@mozilla.com>"]
description = "Rust tool to collect and aggregate code coverage data for multiple source files"
license = "MPL-2.0"
documentation = "https://github.com/mozilla/grcov"
homepage = "https://github.com/mozilla/grcov"
repository = "https://github.com/mozilla/grcov"
readme = "README.md"
keywords = ["coverage"]
categories = ["command-line-utilities", "development-tools", "development-tools::testing"]
exclude = [
    "test/*",
    "tests/*",
    "benches/*",
    ".travis.yml",
    "appveyor.yml",
    ".gitignore",
    ".dockerignore",
    ".pre-commit-config.yaml",
    "CODE_OF_CONDUCT.md",
]
edition = "2018"

[features]
default = ["deflate-zlib", "demangle-no-swift"]
tc = ["tcmalloc"]
deflate = ["zip/deflate"]
deflate-miniz = ["zip/deflate-miniz"]
deflate-zlib = ["zip/deflate-zlib"]
demangle-no-swift = ["symbolic-demangle/cpp", "symbolic-demangle/msvc", "symbolic-demangle/rust"]
demangle-with-swift = [
    "symbolic-demangle/cpp",
    "symbolic-demangle/msvc",
    "symbolic-demangle/rust",
    "symbolic-demangle/swift",
]

[badges]
appveyor = { repository = "marco-c/grcov" }
travis-ci = { repository = "mozilla/grcov" }
codecov = { repository = "mozilla/grcov" }

[dependencies]
<<<<<<< HEAD
crossbeam = "^0.8"
serde = "^1.0"
serde_derive = "^1.0"
serde_json = "^1.0"
walkdir = "^2.3"
num_cpus = "^1.13"
semver = "^1.0"
md-5 = "^0.9"
zip = { version = "^0.5", default-features = false }
tempfile = "^3"
uuid = { version = "^0.8", features = ["v4"] }
globset = "^0.4"
quick-xml = "^0.22"
smallvec = "^1.6"
rustc-hash = "^1.1"
structopt = "0.3.21"
fomat-macros = "^0.3"
chrono = { version = "^0.4", features = ["serde"] }
log = "^0.4"
simplelog = "^0.10"
regex = "^1.4"
rayon = "^1.5"
cargo-binutils = "^0.3"
is_executable = "^1.0"
symbolic-common = "^8.2"
symbolic-demangle = { version = "^8.2", default-features = false }
flate2 = "^1.0"
lazy_static = "^1.3"
tera = "1"
=======
cargo-binutils = "0.3"
chrono = { version = "0.4", features = ["serde"] }
clap = "2.33"
crossbeam = "0.8"
flate2 = "1.0"
fomat-macros = "0.3"
globset = "0.4"
is_executable = "1.0"
lazy_static = "1.4"
log = "0.4"
md-5 = "0.9"
num_cpus = "1.13"
quick-xml = "0.22"
rayon = "1.5"
regex = "1.5"
rustc-hash = "1.1"
semver = "1.0"
serde = { version = "1.0", features = ["derive"] }
serde_json = "1.0"
simplelog = "0.10"
smallvec = "1.6"
symbolic-common = "8.2"
symbolic-demangle = { version = "8.3", default-features = false }
tempfile = "3.2"
tera = "1.12"
uuid = { version = "0.8", features = ["v4"] }
walkdir = "2.3"
zip = { version = "0.5", default-features = false }
>>>>>>> cced9df1

[dev-dependencies]
pretty_assertions = "0.7"

[profile.release]
lto = "thin"

[target.'cfg(unix)'.dependencies]
#tcmalloc = { version = "0.3", features = ["bundled"] }
tcmalloc = { version = "0.3", optional = true }<|MERGE_RESOLUTION|>--- conflicted
+++ resolved
@@ -43,40 +43,8 @@
 codecov = { repository = "mozilla/grcov" }
 
 [dependencies]
-<<<<<<< HEAD
-crossbeam = "^0.8"
-serde = "^1.0"
-serde_derive = "^1.0"
-serde_json = "^1.0"
-walkdir = "^2.3"
-num_cpus = "^1.13"
-semver = "^1.0"
-md-5 = "^0.9"
-zip = { version = "^0.5", default-features = false }
-tempfile = "^3"
-uuid = { version = "^0.8", features = ["v4"] }
-globset = "^0.4"
-quick-xml = "^0.22"
-smallvec = "^1.6"
-rustc-hash = "^1.1"
-structopt = "0.3.21"
-fomat-macros = "^0.3"
-chrono = { version = "^0.4", features = ["serde"] }
-log = "^0.4"
-simplelog = "^0.10"
-regex = "^1.4"
-rayon = "^1.5"
-cargo-binutils = "^0.3"
-is_executable = "^1.0"
-symbolic-common = "^8.2"
-symbolic-demangle = { version = "^8.2", default-features = false }
-flate2 = "^1.0"
-lazy_static = "^1.3"
-tera = "1"
-=======
 cargo-binutils = "0.3"
 chrono = { version = "0.4", features = ["serde"] }
-clap = "2.33"
 crossbeam = "0.8"
 flate2 = "1.0"
 fomat-macros = "0.3"
@@ -95,6 +63,7 @@
 serde_json = "1.0"
 simplelog = "0.10"
 smallvec = "1.6"
+structopt = "0.3.22"
 symbolic-common = "8.2"
 symbolic-demangle = { version = "8.3", default-features = false }
 tempfile = "3.2"
@@ -102,7 +71,6 @@
 uuid = { version = "0.8", features = ["v4"] }
 walkdir = "2.3"
 zip = { version = "0.5", default-features = false }
->>>>>>> cced9df1
 
 [dev-dependencies]
 pretty_assertions = "0.7"
